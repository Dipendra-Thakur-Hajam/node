--- conflicted
+++ resolved
@@ -1,9 +1,6 @@
 # HTTPS
-<<<<<<< HEAD
-=======
 
     Stability: 3 - Stable
->>>>>>> 5ca5ec33
 
 HTTPS is the HTTP protocol over TLS/SSL. In Node this is implemented as a
 separate module.
